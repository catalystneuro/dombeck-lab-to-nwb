--- conflicted
+++ resolved
@@ -41,7 +41,8 @@
             PicoScopeTimeSeries=dict(
                 folder_path=str(picoscope_folder_path),
                 channel_ids=["A", "B", "C"],
-            )
+            ),
+            Events=dict(folder_path=str(picoscope_folder_path)),
         )
     )
 
@@ -52,10 +53,10 @@
     )
     conversion_options.update(
         dict(
-<<<<<<< HEAD
-            VelocityRecording=dict(stub_test=stub_test),
-            FluorescenceRedRecording=dict(stub_test=stub_test),
-            FluorescenceGreenRecording=dict(stub_test=stub_test),
+            PicoScopeTimeSeries=dict(
+                channel_id_to_time_series_name_mapping=channel_id_to_time_series_name_mapping,
+                stub_test=stub_test,
+            ),
             Events=dict(stub_test=stub_test),
         )
     )
@@ -75,10 +76,6 @@
         dict(
             FiberPhotometry=dict(
                 channel_name_to_photometry_series_name_mapping=channel_name_mapping,
-=======
-            PicoScopeTimeSeries=dict(
-                channel_id_to_time_series_name_mapping=channel_id_to_time_series_name_mapping,
->>>>>>> 8aa7d443
                 stub_test=stub_test,
             )
         )
@@ -117,7 +114,6 @@
 if __name__ == "__main__":
 
     # Parameters for conversion
-
     data_folder_path = Path("/Volumes/LaCie/CN_GCP/Dombeck/2020-02-26 Vglut2/VGlut-A997")
     # The folder containing the Picoscope output (.mat files) for a single session of data.
     picoscope_folder_path = data_folder_path / "20200205-0001"
@@ -127,7 +123,7 @@
 
     # The path to the NWB file to be created.
     nwbfile_path = Path("/Volumes/LaCie/CN_GCP/Dombeck/nwbfiles/20200205-0001.nwb")
-    stub_test = True
+    stub_test = False
 
     session_to_nwb(
         picoscope_folder_path=picoscope_folder_path,
