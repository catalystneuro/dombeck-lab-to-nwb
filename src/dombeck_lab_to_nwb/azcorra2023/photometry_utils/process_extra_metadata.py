from copy import deepcopy
from pathlib import Path

from neuroconv.utils import FilePathType, DeepDict
from pymatreader import read_mat


def process_extra_metadata(
    file_path: FilePathType,
    metadata: DeepDict,
    allen_location_mapping: dict,
):
    """
    Process the extra metadata from the processed photometry data ("data6").

    Parameters
    ----------
    file_path : FilePathType
        The path to the processed photometry data file.
    metadata : DeepDict
        The metadata dictionary to update with the extra metadata.
    allen_location_mapping : dict
        A mapping of the location names in the processed photometry data to the Allen Brain Atlas location names.
    """

    extra_metadata = deepcopy(metadata)

    assert Path(file_path).exists(), f"File {file_path} does not exist."
    processed_photometry_data = read_mat(filename=str(file_path))
    assert "data6" in processed_photometry_data, f"'data6' not found in {file_path}."
    processed_photometry_data = processed_photometry_data["data6"]

    extra_metadata["Subject"].update(
        subject_id=processed_photometry_data["Mouse"].replace("_", "-"),
        sex=processed_photometry_data["Gen"].upper(),
    )

    location_fiber_1 = processed_photometry_data["chG"].lower()
    location_fiber_2 = processed_photometry_data["chR"].lower()
    allen_location_fiber_1 = allen_location_mapping.get(location_fiber_1, None)
    if allen_location_fiber_1 is None:
        raise ValueError(
            f"The location of the first fiber ({location_fiber_1}) is not recognized. Please update it using the allen_location_mapping argument."
        )
    allen_location_fiber_2 = allen_location_mapping.get(location_fiber_2, None)

    # Update the metadata for the first fiber
    fiber_photometry_metadata = extra_metadata["Ophys"]["FiberPhotometry"]
    fibers_metadata = fiber_photometry_metadata["OpticalFibers"]
    fiber_description = fibers_metadata[0]["description"]
    fiber_description += f"from the {allen_location_fiber_1} brain region."
    fibers_metadata[0].update(
        description=fiber_description,
        coordinates=processed_photometry_data["RecLocGmm"],
        fiber_depth_in_mm=processed_photometry_data["depthG"],
        location=allen_location_fiber_1,
    )

<<<<<<< HEAD
    # Temporarily commented out the red fiber metadata until the fiber photometry setup for the red fiber is known
    # if np.isnan(processed_photometry_data["depthR"]):
    #     # For single fiber experiment the red fiber depth is NaN
    #     return extra_metadata

    # fiber_red_depth_in_mm = processed_photometry_data["depthG"]
    # fibers_metadata[1].update(
    #     coordinates=processed_photometry_data["RecLocRmm"],
    #     depth=fiber_red_depth_in_mm,
    #     location="SNc" if fiber_red_depth_in_mm > 3.0 else "Str",
    # )
=======
    if allen_location_fiber_2 is None:
        fibers_metadata.pop(1)
        return extra_metadata

    # Update the metadata for the second fiber
    fiber_2_description = fibers_metadata[1]["description"]
    fiber_2_description += f"from the {allen_location_fiber_2} brain region."
    fibers_metadata[1].update(
        description=fiber_2_description,
        coordinates=processed_photometry_data["RecLocRmm"],
        fiber_depth_in_mm=processed_photometry_data["depthR"],
        location=allen_location_fiber_1,
    )
>>>>>>> dd208469

    return extra_metadata<|MERGE_RESOLUTION|>--- conflicted
+++ resolved
@@ -56,19 +56,6 @@
         location=allen_location_fiber_1,
     )
 
-<<<<<<< HEAD
-    # Temporarily commented out the red fiber metadata until the fiber photometry setup for the red fiber is known
-    # if np.isnan(processed_photometry_data["depthR"]):
-    #     # For single fiber experiment the red fiber depth is NaN
-    #     return extra_metadata
-
-    # fiber_red_depth_in_mm = processed_photometry_data["depthG"]
-    # fibers_metadata[1].update(
-    #     coordinates=processed_photometry_data["RecLocRmm"],
-    #     depth=fiber_red_depth_in_mm,
-    #     location="SNc" if fiber_red_depth_in_mm > 3.0 else "Str",
-    # )
-=======
     if allen_location_fiber_2 is None:
         fibers_metadata.pop(1)
         return extra_metadata
@@ -82,6 +69,5 @@
         fiber_depth_in_mm=processed_photometry_data["depthR"],
         location=allen_location_fiber_1,
     )
->>>>>>> dd208469
 
     return extra_metadata