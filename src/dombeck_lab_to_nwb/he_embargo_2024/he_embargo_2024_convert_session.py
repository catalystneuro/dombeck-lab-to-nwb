--- conflicted
+++ resolved
@@ -90,15 +90,7 @@
                 channel_id_to_time_series_name_mapping={"520sig": "Fluorescence", "treadmill": "Velocity"},
                 stub_test=stub_test,
             ),
-<<<<<<< HEAD
-            OptogeneticStimulation=dict(
-                optogenetic_series_name="OptogeneticSeries",
-                sampling_frequency=sampling_frequency,
-                stub_test=stub_test,
-            ),
             TTL=dict(stub_test=stub_test),
-=======
->>>>>>> 5ad6681e
         )
     )
     if stimulation_parameters is not None:
