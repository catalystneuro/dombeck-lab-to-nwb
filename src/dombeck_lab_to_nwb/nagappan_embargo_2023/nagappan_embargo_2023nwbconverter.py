--- conflicted
+++ resolved
@@ -5,7 +5,6 @@
 from natsort import natsorted
 from pynwb import NWBFile
 from neuroconv import NWBConverter
-<<<<<<< HEAD
 from neuroconv.datainterfaces import (
     ScanImageMultiFileImagingInterface,
     Suite2pSegmentationInterface,
@@ -20,14 +19,7 @@
     NagappanEmbargoTtlInterface,
     NagappanEmbargo2023MotionCorrectionInterface,
 )
-=======
-from neuroconv.datainterfaces import ScanImageSinglePlaneMultiFileImagingInterface, Suite2pSegmentationInterface
-from neuroconv.tools.nwb_helpers import get_default_backend_configuration, configure_backend
-from neuroconv.utils import FolderPathType
-from pynwb import NWBFile
 
-from dombeck_lab_to_nwb.nagappan_embargo_2023.interfaces import NagappanEmbargo2023MotionCorrectionInterface
->>>>>>> fe64b49c
 
 
 class NagappanEmbargo2023NWBConverter(NWBConverter):
@@ -38,15 +30,12 @@
         folder_path: FolderPathType,
         file_pattern: str,
         suite2p_folder_path: FolderPathType,
-<<<<<<< HEAD
         dlc_file_path: FilePathType,
         dlc_config_file_path: FilePathType,
         events_dat_file_path: FilePathType,
         events_mat_file_path: FilePathType,
         daq_dat_file_path: FilePathType,
         behavior_movie_file_path: Optional[FilePathType] = None,
-=======
->>>>>>> fe64b49c
         channel_1_motion_correction_file_path: Optional[Union[str, Path]] = None,
         channel_2_motion_correction_file_path: Optional[Union[str, Path]] = None,
         verbose: bool = False,
@@ -110,7 +99,6 @@
                 verbose=verbose,
             )
 
-<<<<<<< HEAD
         self.data_interface_objects["DLC"] = DeepLabCutInterface(
             file_path=dlc_file_path,
             config_file_path=dlc_config_file_path,
@@ -123,8 +111,6 @@
                 verbose=verbose,
             )
 
-=======
->>>>>>> fe64b49c
     def add_to_nwbfile(self, nwbfile: NWBFile, metadata, conversion_options: Optional[dict] = None) -> None:
 
         if "MotionCorrectionChannel1" in conversion_options:
